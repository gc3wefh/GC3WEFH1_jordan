--- conflicted
+++ resolved
@@ -14,10 +14,6 @@
 fuzzywuzzy == 0.18.0
 mapclassify == 2.8.0
 numba == 0.60.0
-<<<<<<< HEAD
-seaborn
-=======
 seaborn
 sweetviz
-setuptools>=45.0.0
->>>>>>> 046ae924
+setuptools>=45.0.0